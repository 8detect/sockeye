# Copyright 2017 Amazon.com, Inc. or its affiliates. All Rights Reserved.
#
# Licensed under the Apache License, Version 2.0 (the "License"). You may not
# use this file except in compliance with the License. A copy of the License
# is located at
#
#     http://aws.amazon.com/apache2.0/
#
# or in the "license" file accompanying this file. This file is distributed on
# an "AS IS" BASIS, WITHOUT WARRANTIES OR CONDITIONS OF ANY KIND, either
# express or implied. See the License for the specific language governing
# permissions and limitations under the License.

"""
Code for inference/translation
"""
import itertools
import json
import logging
import math
import os
from collections import defaultdict
from typing import Callable, Dict, Generator, List, NamedTuple, Optional, Tuple, Union, Set

import mxnet as mx
import numpy as np

from . import constants as C
from . import data_io
from . import lexicon
from . import model
from . import utils
from . import vocab
<<<<<<< HEAD
time
=======
from .log import is_python34

>>>>>>> 94f8d366
logger = logging.getLogger(__name__)


class InferenceModel(model.SockeyeModel):
    """
    InferenceModel is a SockeyeModel that supports three operations used for inference/decoding:

    (1) Encoder forward call: encode source sentence and return initial decoder states.
    (2) Decoder forward call: single decoder step: predict next word.

    :param model_folder: Folder to load model from.
    :param context: MXNet context to bind modules to.
    :param beam_size: Beam size.
    :param batch_size: Batch size.
    :param checkpoint: Checkpoint to load. If None, finds best parameters in model_folder.
    :param softmax_temperature: Optional parameter to control steepness of softmax distribution.
    :param max_output_length_num_stds: Number of standard deviations as safety margin for maximum output length.
    :param decoder_return_logit_inputs: Decoder returns inputs to logit computation instead of softmax over target
                                        vocabulary.  Used when logits/softmax are handled separately.
    :param cache_output_layer_w_b: Cache weights and biases for logit computation.
    """

    def __init__(self,
                 model_folder: str,
                 context: mx.context.Context,
                 beam_size: int,
                 batch_size: int,
                 checkpoint: Optional[int] = None,
                 softmax_temperature: Optional[float] = None,
                 max_output_length_num_stds: int = C.DEFAULT_NUM_STD_MAX_OUTPUT_LENGTH,
                 decoder_return_logit_inputs: bool = False,
                 cache_output_layer_w_b: bool = False) -> None:
        self.model_version = utils.load_version(os.path.join(model_folder, C.VERSION_NAME))
        logger.info("Model version: %s", self.model_version)
        utils.check_version(self.model_version)

        config = model.SockeyeModel.load_config(os.path.join(model_folder, C.CONFIG_NAME))
        super().__init__(config)

        self.fname_params = os.path.join(model_folder, C.PARAMS_NAME % checkpoint if checkpoint else C.PARAMS_BEST_NAME)

        utils.check_condition(beam_size < self.config.vocab_target_size,
                              'The beam size must be smaller than the target vocabulary size.')

        self.beam_size = beam_size
        self.softmax_temperature = softmax_temperature
        self.batch_size = batch_size
        self.context = context

        self._build_model_components()

        self.max_input_length, self.get_max_output_length = models_max_input_output_length([self],
                                                                                           max_output_length_num_stds)

        self.encoder_module = None  # type: Optional[mx.mod.BucketingModule]
        self.encoder_default_bucket_key = None  # type: Optional[int]
        self.decoder_module = None  # type: Optional[mx.mod.BucketingModule]
        self.decoder_default_bucket_key = None  # type: Optional[Tuple[int, int]]
        self.decoder_data_shapes_cache = None  # type: Optional[Dict]
        self.decoder_return_logit_inputs = decoder_return_logit_inputs

        self.cache_output_layer_w_b = cache_output_layer_w_b
        self.output_layer_w = None  # type: mx.nd.NDArray
        self.output_layer_b = None  # type: mx.nd.NDArray

    @property
    def num_source_factors(self) -> int:
        """
        Returns the number of source factors of this InferenceModel (at least 1).
        """
        return self.config.config_data.num_source_factors

    def initialize(self, max_input_length: int, get_max_output_length_function: Callable):
        """
        Delayed construction of modules to ensure multiple Inference models can agree on computing a common
        maximum output length.

        :param max_input_length: Maximum input length.
        :param get_max_output_length_function: Callable to compute maximum output length.
        """
        self.max_input_length = max_input_length
        if self.max_input_length > self.training_max_seq_len_source:
            logger.warning("Model was only trained with sentences up to a length of %d, "
                           "but a max_input_len of %d is used.",
                           self.training_max_seq_len_source, self.max_input_length)
        self.get_max_output_length = get_max_output_length_function

        # check the maximum supported length of the encoder & decoder:
        if self.max_supported_seq_len_source is not None:
            utils.check_condition(self.max_input_length <= self.max_supported_seq_len_source,
                                  "Encoder only supports a maximum length of %d" % self.max_supported_seq_len_source)
        if self.max_supported_seq_len_target is not None:
            decoder_max_len = self.get_max_output_length(max_input_length)
            utils.check_condition(decoder_max_len <= self.max_supported_seq_len_target,
                                  "Decoder only supports a maximum length of %d, but %d was requested. Note that the "
                                  "maximum output length depends on the input length and the source/target length "
                                  "ratio observed during training." % (self.max_supported_seq_len_target,
                                                                       decoder_max_len))

        self.encoder_module, self.encoder_default_bucket_key = self._get_encoder_module()
        self.decoder_module, self.decoder_default_bucket_key = self._get_decoder_module()

        self.decoder_data_shapes_cache = dict()  # bucket_key -> shape cache
        max_encoder_data_shapes = self._get_encoder_data_shapes(self.encoder_default_bucket_key)
        max_decoder_data_shapes = self._get_decoder_data_shapes(self.decoder_default_bucket_key)
        self.encoder_module.bind(data_shapes=max_encoder_data_shapes, for_training=False, grad_req="null")
        self.decoder_module.bind(data_shapes=max_decoder_data_shapes, for_training=False, grad_req="null")

        self.load_params_from_file(self.fname_params)
        self.encoder_module.init_params(arg_params=self.params, aux_params=self.aux_params, allow_missing=False)
        self.decoder_module.init_params(arg_params=self.params, aux_params=self.aux_params, allow_missing=False)

        if self.cache_output_layer_w_b:
            if self.output_layer.weight_normalization:
                # precompute normalized output layer weight imperatively
                assert self.output_layer.weight_norm is not None
                weight = self.params[self.output_layer.weight_norm.weight.name].as_in_context(self.context)
                scale = self.params[self.output_layer.weight_norm.scale.name].as_in_context(self.context)
                self.output_layer_w = self.output_layer.weight_norm(weight, scale)
            else:
                self.output_layer_w = self.params[self.output_layer.w.name].as_in_context(self.context)
            self.output_layer_b = self.params[self.output_layer.b.name].as_in_context(self.context)

    def _get_encoder_module(self) -> Tuple[mx.mod.BucketingModule, int]:
        """
        Returns a BucketingModule for the encoder. Given a source sequence, it returns
        the initial decoder states of the model.
        The bucket key for this module is the length of the source sequence.

        :return: Tuple of encoder module and default bucket key.
        """

        def sym_gen(source_seq_len: int):
            source = mx.sym.Variable(C.SOURCE_NAME)
            source_words = source.split(num_outputs=self.num_source_factors, axis=2, squeeze_axis=True)[0]
            source_length = utils.compute_lengths(source_words)

            # source embedding
            (source_embed,
             source_embed_length,
             source_embed_seq_len) = self.embedding_source.encode(source, source_length, source_seq_len)

            # encoder
            # source_encoded: (source_encoded_length, batch_size, encoder_depth)
            (source_encoded,
             source_encoded_length,
             source_encoded_seq_len) = self.encoder.encode(source_embed,
                                                           source_embed_length,
                                                           source_embed_seq_len)

            # initial decoder states
            decoder_init_states = self.decoder.init_states(source_encoded,
                                                           source_encoded_length,
                                                           source_encoded_seq_len)

            data_names = [C.SOURCE_NAME]
            label_names = []  # type: List[str]
            return mx.sym.Group(decoder_init_states), data_names, label_names

        default_bucket_key = self.max_input_length
        module = mx.mod.BucketingModule(sym_gen=sym_gen,
                                        default_bucket_key=default_bucket_key,
                                        context=self.context)
        return module, default_bucket_key

    def _get_decoder_module(self) -> Tuple[mx.mod.BucketingModule, Tuple[int, int]]:
        """
        Returns a BucketingModule for a single decoder step.
        Given previously predicted word and previous decoder states, it returns
        a distribution over the next predicted word and the next decoder states.
        The bucket key for this module is the length of the source sequence
        and the current time-step in the inference procedure (e.g. beam search).
        The latter corresponds to the current length of the target sequences.

        :return: Tuple of decoder module and default bucket key.
        """

        def sym_gen(bucket_key: Tuple[int, int]):
            """
            Returns either softmax output (probs over target vocabulary) or inputs to logit
            computation, controlled by decoder_return_logit_inputs
            """
            source_seq_len, decode_step = bucket_key
            source_embed_seq_len = self.embedding_source.get_encoded_seq_len(source_seq_len)
            source_encoded_seq_len = self.encoder.get_encoded_seq_len(source_embed_seq_len)

            self.decoder.reset()
            target_prev = mx.sym.Variable(C.TARGET_NAME)
            states = self.decoder.state_variables(decode_step)
            state_names = [state.name for state in states]

            # embedding for previous word
            # (batch_size, num_embed)
            target_embed_prev, _, _ = self.embedding_target.encode(data=target_prev, data_length=None, seq_len=1)

            # decoder
            # target_decoded: (batch_size, decoder_depth)
            (target_decoded,
             attention_probs,
             states) = self.decoder.decode_step(decode_step,
                                                target_embed_prev,
                                                source_encoded_seq_len,
                                                *states)

            if self.decoder_return_logit_inputs:
                # skip output layer in graph
                outputs = mx.sym.identity(target_decoded, name=C.LOGIT_INPUTS_NAME)
            else:
                # logits: (batch_size, target_vocab_size)
                logits = self.output_layer(target_decoded)
                if self.softmax_temperature is not None:
                    logits /= self.softmax_temperature
                outputs = mx.sym.softmax(data=logits, name=C.SOFTMAX_NAME)

            data_names = [C.TARGET_NAME] + state_names
            label_names = []  # type: List[str]
            return mx.sym.Group([outputs, attention_probs] + states), data_names, label_names

        # pylint: disable=not-callable
        default_bucket_key = (self.max_input_length, self.get_max_output_length(self.max_input_length))
        module = mx.mod.BucketingModule(sym_gen=sym_gen,
                                        default_bucket_key=default_bucket_key,
                                        context=self.context)
        return module, default_bucket_key

    def _get_encoder_data_shapes(self, bucket_key: int) -> List[mx.io.DataDesc]:
        """
        Returns data shapes of the encoder module.

        :param bucket_key: Maximum input length.
        :return: List of data descriptions.
        """
        return [mx.io.DataDesc(name=C.SOURCE_NAME,
                               shape=(self.batch_size, bucket_key, self.num_source_factors),
                               layout=C.BATCH_MAJOR)]

    def _get_decoder_data_shapes(self, bucket_key: Tuple[int, int]) -> List[mx.io.DataDesc]:
        """
        Returns data shapes of the decoder module.
        Caches results for bucket_keys if called iteratively.

        :param bucket_key: Tuple of (maximum input length, maximum target length).
        :return: List of data descriptions.
        """
        source_max_length, target_max_length = bucket_key
        return self.decoder_data_shapes_cache.setdefault(
            bucket_key,
            [mx.io.DataDesc(name=C.TARGET_NAME, shape=(self.batch_size * self.beam_size,), layout="NT")] +
            self.decoder.state_shapes(self.batch_size * self.beam_size,
                                      target_max_length,
                                      self.encoder.get_encoded_seq_len(source_max_length),
                                      self.encoder.get_num_hidden()))

    def run_encoder(self,
                    source: mx.nd.NDArray,
                    source_max_length: int) -> 'ModelState':
        """
        Runs forward pass of the encoder.
        Encodes source given source length and bucket key.
        Returns encoder representation of the source, source_length, initial hidden state of decoder RNN,
        and initial decoder states tiled to beam size.

        :param source: Integer-coded input tokens. Shape (batch_size, source length, num_source_factors).
        :param source_max_length: Bucket key.
        :return: Initial model state.
        """
        batch = mx.io.DataBatch(data=[source],
                                label=None,
                                bucket_key=source_max_length,
                                provide_data=self._get_encoder_data_shapes(source_max_length))

        self.encoder_module.forward(data_batch=batch, is_train=False)
        decoder_states = self.encoder_module.get_outputs()
        # replicate encoder/init module results beam size times
        decoder_states = [mx.nd.repeat(s, repeats=self.beam_size, axis=0) for s in decoder_states]
        return ModelState(decoder_states)

    def run_decoder(self,
                    prev_word: mx.nd.NDArray,
                    bucket_key: Tuple[int, int],
                    model_state: 'ModelState') -> Tuple[mx.nd.NDArray, mx.nd.NDArray, 'ModelState']:
        """
        Runs forward pass of the single-step decoder.

        :return: Decoder stack output (logit inputs or probability distribution), attention scores, updated model state.
        """
        batch = mx.io.DataBatch(
            data=[prev_word.as_in_context(self.context)] + model_state.states,
            label=None,
            bucket_key=bucket_key,
            provide_data=self._get_decoder_data_shapes(bucket_key))
        self.decoder_module.forward(data_batch=batch, is_train=False)
        out, attention_probs, *model_state.states = self.decoder_module.get_outputs()
        return out, attention_probs, model_state

    @property
    def training_max_seq_len_source(self) -> int:
        """ The maximum sequence length on the source side during training. """
        return self.config.config_data.data_statistics.max_observed_len_source

    @property
    def training_max_seq_len_target(self) -> int:
        """ The maximum sequence length on the target side during training. """
        return self.config.config_data.data_statistics.max_observed_len_target

    @property
    def max_supported_seq_len_source(self) -> Optional[int]:
        """ If not None this is the maximally supported source length during inference (hard constraint). """
        return self.encoder.get_max_seq_len()

    @property
    def max_supported_seq_len_target(self) -> Optional[int]:
        """ If not None this is the maximally supported target length during inference (hard constraint). """
        return self.decoder.get_max_seq_len()

    @property
    def length_ratio_mean(self) -> float:
        return self.config.config_data.data_statistics.length_ratio_mean

    @property
    def length_ratio_std(self) -> float:
        return self.config.config_data.data_statistics.length_ratio_std


def load_models(context: mx.context.Context,
                max_input_len: Optional[int],
                beam_size: int,
                batch_size: int,
                model_folders: List[str],
                checkpoints: Optional[List[int]] = None,
                softmax_temperature: Optional[float] = None,
                max_output_length_num_stds: int = C.DEFAULT_NUM_STD_MAX_OUTPUT_LENGTH,
                decoder_return_logit_inputs: bool = False,
                cache_output_layer_w_b: bool = False) -> Tuple[List[InferenceModel],
                                                               List[vocab.Vocab],
                                                               vocab.Vocab]:
    """
    Loads a list of models for inference.

    :param context: MXNet context to bind modules to.
    :param max_input_len: Maximum input length.
    :param beam_size: Beam size.
    :param batch_size: Batch size.
    :param model_folders: List of model folders to load models from.
    :param checkpoints: List of checkpoints to use for each model in model_folders. Use None to load best checkpoint.
    :param softmax_temperature: Optional parameter to control steepness of softmax distribution.
    :param max_output_length_num_stds: Number of standard deviations to add to mean target-source length ratio
           to compute maximum output length.
    :param decoder_return_logit_inputs: Model decoders return inputs to logit computation instead of softmax over target
                                        vocabulary.  Used when logits/softmax are handled separately.
    :param cache_output_layer_w_b: Models cache weights and biases for logit computation as NumPy arrays (used with
                                   restrict lexicon).
    :return: List of models, source vocabulary, target vocabulary, source factor vocabularies.
    """
    models = []  # type: List[InferenceModel]
    source_vocabs = []  # type: List[List[vocab.Vocab]]
    target_vocabs = []  # type: List[vocab.Vocab]

    if checkpoints is None:
        checkpoints = [None] * len(model_folders)

    for model_folder, checkpoint in zip(model_folders, checkpoints):
        model_source_vocabs = vocab.load_source_vocabs(model_folder)
        source_vocabs.append(model_source_vocabs)
        target_vocabs.append(vocab.vocab_from_json(os.path.join(model_folder, C.VOCAB_TRG_NAME)))

        inference_model = InferenceModel(model_folder=model_folder,
                                         context=context,
                                         beam_size=beam_size,
                                         batch_size=batch_size,
                                         softmax_temperature=softmax_temperature,
                                         checkpoint=checkpoint,
                                         decoder_return_logit_inputs=decoder_return_logit_inputs,
                                         cache_output_layer_w_b=cache_output_layer_w_b)
        utils.check_condition(inference_model.num_source_factors == len(model_source_vocabs),
                              "Number of loaded source vocabularies (%d) does not match "
                              "number of source factors for model '%s' (%d)" % (len(model_source_vocabs), model_folder,
                                                                                inference_model.num_source_factors))
        models.append(inference_model)

    utils.check_condition(vocab.are_identical(*target_vocabs), "Target vocabulary ids do not match")
    first_model_vocabs = source_vocabs[0]
    for fi in range(len(first_model_vocabs)):
        utils.check_condition(vocab.are_identical(*[source_vocabs[i][fi] for i in range(len(source_vocabs))]),
                              "Source vocabulary ids do not match. Factor %d" % fi)

    # set a common max_output length for all models.
    max_input_len, get_max_output_length = models_max_input_output_length(models,
                                                                          max_output_length_num_stds,
                                                                          max_input_len)
    for inference_model in models:
        inference_model.initialize(max_input_len, get_max_output_length)

    return models, source_vocabs[0], target_vocabs[0]


def models_max_input_output_length(models: List[InferenceModel],
                                   num_stds: int,
                                   forced_max_input_len: Optional[int] = None) -> Tuple[int, Callable]:
    """
    Returns a function to compute maximum output length given a fixed number of standard deviations as a
    safety margin, and the current input length.
    Mean and std are taken from the model with the largest values to allow proper ensembling of models
    trained on different data sets.

    :param models: List of models.
    :param num_stds: Number of standard deviations to add as a safety margin. If -1, returned maximum output lengths
                     will always be 2 * input_length.
    :param forced_max_input_len: An optional overwrite of the maximum input length.
    :return: The maximum input length and a function to get the output length given the input length.
    """
    max_mean = max(model.length_ratio_mean for model in models)
    max_std = max(model.length_ratio_std for model in models)

    supported_max_seq_len_source = min((model.max_supported_seq_len_source for model in models
                                        if model.max_supported_seq_len_source is not None),
                                       default=None)
    supported_max_seq_len_target = min((model.max_supported_seq_len_target for model in models
                                        if model.max_supported_seq_len_target is not None),
                                       default=None)
    training_max_seq_len_source = min(model.training_max_seq_len_source for model in models)

    return get_max_input_output_length(supported_max_seq_len_source,
                                       supported_max_seq_len_target,
                                       training_max_seq_len_source,
                                       forced_max_input_len=forced_max_input_len,
                                       length_ratio_mean=max_mean,
                                       length_ratio_std=max_std,
                                       num_stds=num_stds)


def get_max_input_output_length(supported_max_seq_len_source: Optional[int],
                                supported_max_seq_len_target: Optional[int],
                                training_max_seq_len_source: Optional[int],
                                forced_max_input_len: Optional[int],
                                length_ratio_mean: float,
                                length_ratio_std: float,
                                num_stds: int) -> Tuple[int, Callable]:
    """
    Returns a function to compute maximum output length given a fixed number of standard deviations as a
    safety margin, and the current input length. It takes into account optional maximum source and target lengths.

    :param supported_max_seq_len_source: The maximum source length supported by the models.
    :param supported_max_seq_len_target: The maximum target length supported by the models.
    :param training_max_seq_len_source: The maximum source length observed during training.
    :param forced_max_input_len: An optional overwrite of the maximum input length.
    :param length_ratio_mean: The mean of the length ratio that was calculated on the raw sequences with special
           symbols such as EOS or BOS.
    :param length_ratio_std: The standard deviation of the length ratio.
    :param num_stds: The number of standard deviations the target length may exceed the mean target length (as long as
           the supported maximum length allows for this).
    :return: The maximum input length and a function to get the output length given the input length.
    """
    space_for_bos = 1
    space_for_eos = 1

    if num_stds < 0:
        factor = C.TARGET_MAX_LENGTH_FACTOR  # type: float
    else:
        factor = length_ratio_mean + (length_ratio_std * num_stds)

    if forced_max_input_len is None:
        # Make sure that if there is a hard constraint on the maximum source or target length we never exceed this
        # constraint. This is for example the case for learned positional embeddings, which are only defined for the
        # maximum source and target sequence length observed during training.
        if supported_max_seq_len_source is not None and supported_max_seq_len_target is None:
            max_input_len = supported_max_seq_len_source
        elif supported_max_seq_len_source is None and supported_max_seq_len_target is not None:
            max_output_len = supported_max_seq_len_target - space_for_bos - space_for_eos
            if np.ceil(factor * training_max_seq_len_source) > max_output_len:
                max_input_len = int(np.floor(max_output_len / factor))
            else:
                max_input_len = training_max_seq_len_source
        elif supported_max_seq_len_source is not None or supported_max_seq_len_target is not None:
            max_output_len = supported_max_seq_len_target - space_for_bos - space_for_eos
            if np.ceil(factor * supported_max_seq_len_source) > max_output_len:
                max_input_len = int(np.floor(max_output_len / factor))
            else:
                max_input_len = supported_max_seq_len_source
        else:
            # Any source/target length is supported and max_input_len was not manually set, therefore we use the
            # maximum length from training.
            max_input_len = training_max_seq_len_source
    else:
        max_input_len = forced_max_input_len

    def get_max_output_length(input_length: int):
        """
        Returns the maximum output length for inference given the input length.
        Explicitly includes space for BOS and EOS sentence symbols in the target sequence, because we assume
        that the mean length ratio computed on the training data do not include these special symbols.
        (see data_io.analyze_sequence_lengths)
        """

        return int(np.ceil(factor * input_length)) + space_for_bos + space_for_eos

    return max_input_len, get_max_output_length


BeamHistory = Dict[str, List]
Tokens = List[str]


class TranslatorInput:
    """
    Object required by Translator.translate().

    :param sentence_id: Sentence id.
    :param tokens: List of input tokens.
    :param factors: Optional list of additional factor sequences.
    :param chunk_id: Chunk id. Defaults to -1.
    """

    __slots__ = ('sentence_id', 'tokens', 'factors', 'chunk_id')

    def __init__(self,
                 sentence_id: int,
                 tokens: Tokens,
                 factors: Optional[List[Tokens]] = None,
                 chunk_id: int = -1) -> None:
        self.sentence_id = sentence_id
        self.chunk_id = chunk_id
        self.tokens = tokens
        self.factors = factors

    def __str__(self):
        return 'TranslatorInput(%d, %s, %s, %d)' % (self.sentence_id, self.tokens, self.factors, self.chunk_id)

    def __len__(self):
        return len(self.tokens)

    @property
    def num_factors(self) -> int:
        """
        Returns the number of factors of this instance.
        """
        return 1 + (0 if not self.factors else len(self.factors))

    def chunks(self, chunk_size: int) -> Generator['TranslatorInput', None, None]:
        """
        Takes a TranslatorInput (itself) and yields TranslatorInputs for chunks of size chunk_size.

        :param chunk_size: The maximum size of a chunk.
        :return: A generator of TranslatorInputs, one for each chunk created.
        """
        for chunk_id, i in enumerate(range(0, len(self), chunk_size)):
            factors = [factor[i:i + chunk_size] for factor in self.factors] if self.factors is not None else None
            yield TranslatorInput(sentence_id=self.sentence_id,
                                  tokens=self.tokens[i:i + chunk_size],
                                  factors=factors,
                                  chunk_id=chunk_id)


class BadTranslatorInput(TranslatorInput):

    def __init__(self, sentence_id, tokens):
        super().__init__(sentence_id=sentence_id, tokens=tokens, chunk_id=-1, factors=None)


def _bad_input(sentence_id: int, reason: str = '') -> BadTranslatorInput:
    logger.warning("Bad input (%d): '%s'. Will return empty output.", sentence_id, reason.strip())
    return BadTranslatorInput(sentence_id=sentence_id, tokens=[])


def make_input_from_plain_string(sentence_id: int, string: str) -> TranslatorInput:
    """
    Returns a TranslatorInput object from a plain string.

    :param sentence_id: An integer id.
    :param string: An input string.
    :return: A TranslatorInput.
    """
    return TranslatorInput(sentence_id, tokens=list(data_io.get_tokens(string)), factors=None)


def make_input_from_json_string(sentence_id: int, json_string: str) -> TranslatorInput:
    """
    Returns a TranslatorInput object from a JSON object, serialized as a string.

    :param sentence_id: An integer id.
    :param json_string: A JSON object serialized as a string that must contain a key "text", mapping to the input text,
           and optionally a key "factors" that maps to a list of strings, each of which representing a factor sequence
           for the input text.
    :return: A TranslatorInput.
    """
    try:
        jobj = json.loads(json_string, encoding=C.JSON_ENCODING)
        tokens = jobj[C.JSON_TEXT_KEY]
        tokens = list(data_io.get_tokens(tokens))
        factors = jobj.get(C.JSON_FACTORS_KEY)
        if isinstance(factors, list):
            factors = [list(data_io.get_tokens(factor)) for factor in factors]
            lengths = [len(f) for f in factors]
            if not all(l == len(tokens) for l in lengths):
                logger.error("Factors have different length than input text: %d vs. %s", len(tokens), str(lengths))
                return _bad_input(sentence_id, reason=json_string)
        else:
            factors = None
        return TranslatorInput(sentence_id=sentence_id, tokens=tokens, factors=factors)

    except Exception as e:
        logger.exception(e, exc_info=True) if not is_python34() else logger.error(e)  # type: ignore
        return _bad_input(sentence_id, reason=json_string)


def make_input_from_factored_string(sentence_id: int,
                                    factored_string: str,
                                    translator: 'Translator',
                                    delimiter: str = C.DEFAULT_FACTOR_DELIMITER) -> TranslatorInput:
    """
    Returns a TranslatorInput object from a string with factor annotations on a token level, separated by delimiter.
    If translator does not require any source factors, the string is parsed as a plain token string.

    :param sentence_id: An integer id.
    :param factored_string: An input string with additional factors per token, separated by delimiter.
    :param translator: A translator object.
    :param delimiter: A factor delimiter. Default: '|'.
    :return: A TranslatorInput.
    """
    utils.check_condition(bool(delimiter) and not delimiter.isspace(),
                          "Factor delimiter can not be whitespace or empty.")

    model_num_source_factors = translator.num_source_factors

    if model_num_source_factors == 1:
        return make_input_from_plain_string(sentence_id=sentence_id, string=factored_string)

    tokens = []  # type: Tokens
    factors = [[] for _ in range(model_num_source_factors - 1)]  # type: List[Tokens]
    for token_id, token in enumerate(data_io.get_tokens(factored_string)):
        pieces = token.split(delimiter)

        if not all(pieces) or len(pieces) != model_num_source_factors:
            logger.error("Failed to parse %d factors at position %d ('%s') in '%s'" % (model_num_source_factors,
                                                                                       token_id, token,
                                                                                       factored_string.strip()))
            return _bad_input(sentence_id, reason=factored_string)

        tokens.append(pieces[0])
        for i, factor in enumerate(factors):
            factors[i].append(pieces[i + 1])

    return TranslatorInput(sentence_id=sentence_id, tokens=tokens, factors=factors)


def make_input_from_multiple_strings(sentence_id: int, strings: List[str]) -> TranslatorInput:
    """
    Returns a TranslatorInput object from multiple strings, where the first element corresponds to the surface tokens
    and the remaining elements to additional factors. All strings must parse into token sequences of the same length.

    :param sentence_id: An integer id.
    :param strings: A list of strings representing a factored input sequence.
    :return: A TranslatorInput.
    """
    if not bool(strings):
        return TranslatorInput(sentence_id=sentence_id, tokens=[], factors=None)

    tokens = list(data_io.get_tokens(strings[0]))
    factors = [list(data_io.get_tokens(factor)) for factor in strings[1:]]
    if not all(len(factor) == len(tokens) for factor in factors):
        logger.error("Length of string sequences do not match: '%s'", strings)
        return _bad_input(sentence_id, reason=str(strings))
    return TranslatorInput(sentence_id=sentence_id, tokens=tokens, factors=factors)


class TranslatorOutput:
    """
    Output structure from Translator.

    :param id: Id of input sentence.
    :param translation: Translation string without sentence boundary tokens.
    :param tokens: List of translated tokens.
    :param attention_matrix: Attention matrix. Shape: (target_length, source_length).
    :param score: Negative log probability of generated translation.
    :param beam_histories: List of beam histories. The list will contain more than one
    history if it was split due to exceeding max_length.
    """
    __slots__ = ('id', 'translation', 'tokens', 'attention_matrix', 'score',
                 'beam_histories')

    def __init__(self,
                 id: int,
                 translation: str,
                 tokens: List[str],
                 attention_matrix: np.ndarray,
                 score: float,
                 beam_histories: Optional[List[BeamHistory]] = None) -> None:
        self.id = id
        self.translation = translation
        self.tokens = tokens
        self.attention_matrix = attention_matrix
        self.score = score
        self.beam_histories = beam_histories


TokenIds = List[int]


class Translation:
    __slots__ = ('target_ids', 'attention_matrix', 'score', 'beam_history')

    def __init__(self,
                 target_ids: TokenIds,
                 attention_matrix: np.ndarray,
                 score: float,
                 beam_history: List[Optional[BeamHistory]] = None) -> None:
        self.target_ids = target_ids
        self.attention_matrix = attention_matrix
        self.score = score
        self.beam_history = beam_history



def empty_translation() -> Translation:
    return Translation(target_ids=[], attention_matrix=np.asarray([[0]]), score=-np.inf)


TranslatedChunk = NamedTuple('TranslatedChunk', [
    ('id', int),
    ('chunk_id', int),
    ('translation', Translation),
])
"""
Translation of a chunk of a sentence.

:param id: Id of the sentence.
:param chunk_id: Id of the chunk.
:param translation: The translation of the input chunk.
"""


class ModelState:
    """
    A ModelState encapsulates information about the decoder states of an InferenceModel.
    """

    def __init__(self, states: List[mx.nd.NDArray]) -> None:
        self.states = states

    def sort_state(self, best_hyp_indices: mx.nd.NDArray):
        """
        Sorts states according to k-best order from last step in beam search.
        """
        self.states = [mx.nd.take(ds, best_hyp_indices) for ds in self.states]


class LengthPenalty:
    """
    Calculates the length penalty as:
    (beta + len(Y))**alpha / (beta + 1)**alpha

    See Wu et al. 2016 (note that in the paper beta has a different meaning,
    and a fixed value 5 was used for this parameter)

    :param alpha: The alpha factor for the length penalty (see above).
    :param beta: The beta factor for the length penalty (see above).
    """

    def __init__(self, alpha: float = 1.0, beta: float = 0.0) -> None:
        self.alpha = alpha
        self.beta = beta
        self.denominator = (self.beta + 1.) ** self.alpha

    def __call__(self, lengths: Union[mx.nd.NDArray, int, float]) -> Union[mx.nd.NDArray, float]:
        """
        Calculate the length penalty for the given vector of lengths.

        :param lengths: A scalar or a matrix of sentence lengths of dimensionality (batch_size, 1).
        :return: The length penalty. A scalar or a matrix (batch_size, 1) depending on the input.
        """
        if self.alpha == 0.0:
            if isinstance(lengths, mx.nd.NDArray):
                # no length penalty:
                return mx.nd.ones_like(lengths)
            else:
                return 1.0
        else:
            # note: we avoid unnecessary addition or pow operations
            numerator = self.beta + lengths if self.beta != 0.0 else lengths
            numerator = numerator ** self.alpha if self.alpha != 1.0 else numerator
            return numerator / self.denominator


class CoveragePenalty:
    """
    Calculates the coverage penalty as
    weight * sum_X(log(min(sum_Y att(x_i,y_j), 1.0)))

    See Wu et al. 2016 ("weight" here is their beta)

    :param weight: The beta factor for the length penalty (see above).
    """

    def __init__(self, weight: float = 1.0) -> None:
        self.weight = weight

    def __call__(self, attentions: mx.nd.NDArray) -> mx.nd.NDArray:
        """
        Calculate the coverage penalty for the given attention matrix.

        :param attentions: A (batch x target_len x source_len) matrix of attention weights.
        :return: The coverage penalty. A scalar or a matrix (batch_size, 1) depending on the input.
        """
        penalties = mx.nd.zeros((attentions.shape[0],), ctx=attentions.context)
        if self.weight > 0.0:
            penalties = self.weight * mx.nd.sum(mx.nd.log(mx.nd.clip(mx.nd.sum(attentions, axis=1), a_min = 0.00000000000000001, a_max=1.0)), axis=1)
            # print(attentions.shape, sums.shape)
            # sum = mx.nd.where(sum
            # for i in range(attentions.shape[0]):
            #     source_len = attentions.shape[2]
            #     penalties[i] = self.weight * sum([math.log(min(mx.nd.sum(attentions[i,sid,:]).asscalar(), 1.0)) for sid in range(source_len)])

        return penalties.expand_dims(axis=1)


def _concat_translations(translations: List[Translation], start_id: int, stop_ids: Set[int],
                         length_penalty: LengthPenalty) -> Translation:
    """
    Combine translations through concatenation.

    :param translations: A list of translations (sequence starting with BOS symbol, attention_matrix), score and length.
    :param start_id: The EOS symbol.
    :param translations: The BOS symbols.
    :return: A concatenation if the translations with a score.
    """
    # Concatenation of all target ids without BOS and EOS
    target_ids = [start_id]
    attention_matrices = []
    beam_histories = [] # type: List[BeamHistory]
    for idx, translation in enumerate(translations):
        assert translation.target_ids[0] == start_id
        if idx == len(translations) - 1:
            target_ids.extend(translation.target_ids[1:])
            attention_matrices.append(translation.attention_matrix[1:, :])
        else:
            if translation.target_ids[-1] in stop_ids:
                target_ids.extend(translation.target_ids[1:-1])
                attention_matrices.append(translation.attention_matrix[1:-1, :])
            else:
                target_ids.extend(translation.target_ids[1:])
                attention_matrices.append(translation.attention_matrix[1:, :])
        if translation.beam_history:
            # Make a list of the individual beam histories
            beam_histories.append(translation.beam_history[0])

    # Combine attention matrices:
    attention_shapes = [attention_matrix.shape for attention_matrix in attention_matrices]
    # Adding another row for the empty BOS alignment vector
    bos_align_shape = np.asarray([1, 0])
    attention_matrix_combined = np.zeros(np.sum(np.asarray(attention_shapes), axis=0) + bos_align_shape)

    # We start at position 1 as position 0 is for the BOS, which is kept zero
    pos_t, pos_s = 1, 0
    for attention_matrix, (len_t, len_s) in zip(attention_matrices, attention_shapes):
        attention_matrix_combined[pos_t:pos_t + len_t, pos_s:pos_s + len_s] = attention_matrix
        pos_t += len_t
        pos_s += len_s

    # Unnormalize + sum and renormalize the score:
    score = sum(translation.score * length_penalty(len(translation.target_ids))
                for translation in translations)
    score = score / length_penalty(len(target_ids))
    return Translation(target_ids, attention_matrix_combined, score, beam_histories)


class Translator:
    """
    Translator uses one or several models to translate input.
    It holds references to vocabularies to takes care of encoding input strings as word ids and conversion
    of target ids into a translation string.

    :param context: MXNet context to bind modules to.
    :param ensemble_mode: Ensemble mode: linear or log_linear combination.
    :param length_penalty: Length penalty instance.
    :param coverage_penalty: Coverage penalty instance.
    :param beam_prune: Beam pruning difference threshold.
    :param stop_criterium: The stopping criterium.
    :param models: List of models.
    :param source_vocabs: Source vocabularies.
    :param target_vocab: Target vocabulary.
    :param restrict_lexicon: Top-k lexicon to use for target vocabulary restriction.
    :param store_beam: If True, store the beam search history and return it in the TranslatorOutput.
    """

    def __init__(self,
                 context: mx.context.Context,
                 ensemble_mode: str,
                 bucket_source_width: int,
                 length_penalty: LengthPenalty,
                 coverage_penalty: CoveragePenalty,
                 beam_prune: float,
                 stop_criterium: str,
                 models: List[InferenceModel],
                 source_vocabs: List[vocab.Vocab],
                 target_vocab: vocab.Vocab,
                 restrict_lexicon: Optional[lexicon.TopKLexicon] = None,
                 store_beam : bool = False) -> None:
        self.context = context
        self.length_penalty = length_penalty
<<<<<<< HEAD
        self.beam_prune = beam_prune
        self.vocab_source = vocab_source
        self.vocab_target = vocab_target
=======
        self.source_vocabs = source_vocabs
        self.vocab_target = target_vocab
>>>>>>> 94f8d366
        self.vocab_target_inv = vocab.reverse_vocab(self.vocab_target)
        self.restrict_lexicon = restrict_lexicon
        self.store_beam = store_beam
        self.start_id = self.vocab_target[C.BOS_SYMBOL]
        assert C.PAD_ID == 0, "pad id should be 0"
        self.stop_ids = {self.vocab_target[C.EOS_SYMBOL], C.PAD_ID}  # type: Set[int]
        self.models = models
        self.interpolation_func = self._get_interpolation_func(ensemble_mode)
        self.beam_size = self.models[0].beam_size
        self.batch_size = self.models[0].batch_size
        # after models are loaded we ensured that they agree on max_input_length, max_output_length and batch size
        self.max_input_length = self.models[0].max_input_length
        max_output_length = self.models[0].get_max_output_length(self.max_input_length)
        if bucket_source_width > 0:
            self.buckets_source = data_io.define_buckets(self.max_input_length, step=bucket_source_width)
        else:
            self.buckets_source = [self.max_input_length]
        self.pad_dist = mx.nd.full((self.batch_size * self.beam_size, len(self.vocab_target)), val=np.inf,
                                   ctx=self.context)
        logger.info("Translator (%d model(s) beam_size=%d ensemble_mode=%s batch_size=%d "
                    "buckets_source=%s)",
                    len(self.models),
                    self.beam_size,
                    "None" if len(self.models) == 1 else ensemble_mode,
                    self.batch_size,
                    self.buckets_source)

    @property
    def num_source_factors(self) -> int:
        return self.models[0].num_source_factors

    @staticmethod
    def _get_interpolation_func(ensemble_mode):
        if ensemble_mode == 'linear':
            return Translator._linear_interpolation
        elif ensemble_mode == 'log_linear':
            return Translator._log_linear_interpolation
        else:
            raise ValueError("unknown interpolation type")

    @staticmethod
    def _linear_interpolation(predictions):
        # pylint: disable=invalid-unary-operand-type
        return -mx.nd.log(utils.average_arrays(predictions))

    @staticmethod
    def _log_linear_interpolation(predictions):
        """
        Returns averaged and re-normalized log probabilities
        """
        log_probs = utils.average_arrays([mx.nd.log(p) for p in predictions])
        # pylint: disable=invalid-unary-operand-type
        return -mx.nd.log(mx.nd.softmax(log_probs))

    def translate(self, trans_inputs: List[TranslatorInput]) -> List[TranslatorOutput]:
        """
        Batch-translates a list of TranslatorInputs, returns a list of TranslatorOutputs.
        Splits oversized sentences to sentence chunks of size less than max_input_length.

        :param trans_inputs: List of TranslatorInputs as returned by make_input().
        :return: List of translation results.
        """
        translated_chunks = []  # type: List[TranslatedChunk]

        # split into chunks
        input_chunks = []  # type: List[TranslatorInput]
        for input_idx, trans_input in enumerate(trans_inputs, 1):

            # bad input
            if isinstance(trans_input, BadTranslatorInput):
                translated_chunks.append(TranslatedChunk(id=input_idx, chunk_id=0, translation=empty_translation()))

            # empty input
            elif len(trans_input.tokens) == 0:
                translated_chunks.append(TranslatedChunk(id=input_idx, chunk_id=0, translation=empty_translation()))

            # oversized input
            elif len(trans_input.tokens) > self.max_input_length:
                logger.debug(
                    "Input %d has length (%d) that exceeds max input length (%d). Splitting into chunks of size %d.",
                    trans_input.sentence_id, len(trans_input.tokens), self.buckets_source[-1], self.max_input_length)
                input_chunks.extend(list(trans_input.chunks(self.max_input_length)))

            # regular input
            else:
                input_chunks.append(trans_input)

        # Sort longest to shortest (to rather fill batches of shorter than longer sequences)
        input_chunks = sorted(input_chunks, key=lambda chunk: len(chunk.tokens), reverse=True)

        # translate in batch-sized blocks over input chunks
        for batch_id, batch in enumerate(utils.grouper(input_chunks, self.batch_size)):
            logger.debug("Translating batch %d", batch_id)
            # underfilled batch will be filled to a full batch size with copies of the 1st input
            rest = self.batch_size - len(batch)
            if rest > 0:
                logger.debug("Extending the last batch to the full batch size (%d)", self.batch_size)
                batch = batch + [batch[0]] * rest
            batch_translations = self._translate_nd(*self._get_inference_input(batch))
            # truncate to remove filler translations
            if rest > 0:
                batch_translations = batch_translations[:-rest]
            for chunk, translation in zip(batch, batch_translations):
                translated_chunks.append(TranslatedChunk(chunk.sentence_id, chunk.chunk_id, translation))
        # Sort by input idx and then chunk id
        translated_chunks = sorted(translated_chunks)

        # Concatenate results
        results = []  # type: List[TranslatorOutput]
        chunks_by_input_idx = itertools.groupby(translated_chunks, key=lambda translation: translation.id)
        for trans_input, (input_idx, chunks) in zip(trans_inputs, chunks_by_input_idx):
            chunks = list(chunks)  # type: ignore
            if len(chunks) == 1:  # type: ignore
                translation = chunks[0].translation  # type: ignore
            else:
                translations_to_concat = [translated_chunk.translation for translated_chunk in chunks]
                translation = self._concat_translations(translations_to_concat)

            results.append(self._make_result(trans_input, translation))

        return results

    def _get_inference_input(self, trans_inputs: List[TranslatorInput]) -> Tuple[mx.nd.NDArray, int]:
        """
        Returns NDArray of source ids (shape=(batch_size, bucket_key, num_factors)) and corresponding bucket_key.
        Also checks correctness of translator inputs.

        :param trans_inputs: List of TranslatorInputs.
        :return NDArray of source ids and bucket key.
        """
        bucket_key = data_io.get_bucket(max(len(inp.tokens) for inp in trans_inputs), self.buckets_source)

        source = mx.nd.zeros((len(trans_inputs), bucket_key, self.num_source_factors), ctx=self.context)

        for j, trans_input in enumerate(trans_inputs):
            num_tokens = len(trans_input)
            source[j, :num_tokens, 0] = data_io.tokens2ids(trans_input.tokens, self.source_vocabs[0])

            factors = trans_input.factors if trans_input.factors is not None else []
            num_factors = 1 + len(factors)
            if num_factors != self.num_source_factors:
                logger.warning("Input %d factors, but model(s) expect %d", num_factors,
                               self.num_source_factors)
            for i, factor in enumerate(factors[:self.num_source_factors - 1], start=1):
                # fill in as many factors as there are tokens
                source[j, :num_tokens, i] = data_io.tokens2ids(factor, self.source_vocabs[i])[:num_tokens]

        return source, bucket_key

    def _make_result(self,
                     trans_input: TranslatorInput,
                     translation: Translation) -> TranslatorOutput:
        """
        Returns a translator result from generated target-side word ids, attention matrix, and score.
        Strips stop ids from translation string.

        :param trans_input: Translator input.
        :param translation: The translation + attention and score.
        :return: TranslatorOutput.
        """
        # remove special sentence start symbol (<s>) from the output:
        target_ids = translation.target_ids[1:]
        attention_matrix = translation.attention_matrix[1:, :]

        target_tokens = [self.vocab_target_inv[target_id] for target_id in target_ids]
        target_string = C.TOKEN_SEPARATOR.join(
            target_token for target_id, target_token in zip(target_ids, target_tokens) if
            target_id not in self.stop_ids)
        attention_matrix = attention_matrix[:, :len(trans_input.tokens)]

        if isinstance(translation.beam_history, list):
            beam_histories = translation.beam_history
        else:
            beam_histories = [translation.beam_history]

        return TranslatorOutput(id=trans_input.sentence_id,
                                translation=target_string,
                                tokens=target_tokens,
                                attention_matrix=attention_matrix,
                                score=translation.score,
                                beam_histories=beam_histories)

    def _concat_translations(self, translations: List[Translation]) -> Translation:
        """
        Combine translations through concatenation.

        :param translations: A list of translations (sequence, attention_matrix), score and length.
        :return: A concatenation if the translations with a score.
        """
        return _concat_translations(translations, self.start_id, self.stop_ids, self.length_penalty)

    def _translate_nd(self,
                      source: mx.nd.NDArray,
                      source_length: int) -> List[Translation]:
        """
        Translates source of source_length, given a bucket_key.

        :param source: Source ids. Shape: (batch_size, bucket_key, num_factors).
        :param source_length: Bucket key.

        :return: Sequence of translations.
        """
        return self._get_best_from_beam(*self._beam_search(source, source_length))

    def _encode(self, sources: mx.nd.NDArray, source_length: int) -> List[ModelState]:
        """
        Returns a ModelState for each model representing the state of the model after encoding the source.

        :param sources: Source ids. Shape: (batch_size, bucket_key, num_factors).
        :param source_length: Bucket key.
        :return: List of ModelStates.
        """
        return [model.run_encoder(sources, source_length) for model in self.models]

    def _decode_step(self,
                     sequences: mx.nd.NDArray,
                     step: int,
                     source_length: int,
                     states: List[ModelState],
                     models_output_layer_w: List[mx.nd.NDArray],
                     models_output_layer_b: List[mx.nd.NDArray]) \
            -> Tuple[mx.nd.NDArray, mx.nd.NDArray, List[ModelState]]:
        """
        Returns decoder predictions (combined from all models), attention scores, and updated states.

        :param sequences: Sequences of current hypotheses. Shape: (batch_size * beam_size, max_output_length).
        :param step: Beam search iteration.
        :param source_length: Length of the input sequence.
        :param states: List of model states.
        :param models_output_layer_w: Custom model weights for logit computation (empty for none).
        :param models_output_layer_b: Custom model biases for logit computation (empty for none).
        :return: (probs, attention scores, list of model states)
        """
        bucket_key = (source_length, step)
        prev_word = sequences[:, step - 1]

        model_probs, model_attention_probs, model_states = [], [], []
        # We use zip_longest here since we'll have empty lists when not using restrict_lexicon
        for model, out_w, out_b, state in itertools.zip_longest(
                self.models, models_output_layer_w, models_output_layer_b, states):
            decoder_outputs, attention_probs, state = model.run_decoder(prev_word, bucket_key, state)
            # Compute logits and softmax with restricted vocabulary
            if self.restrict_lexicon:
                logits = model.output_layer(decoder_outputs, out_w, out_b)
                probs = mx.nd.softmax(logits)
            else:
                # Otherwise decoder outputs are already target vocab probs
                probs = decoder_outputs
            model_probs.append(probs)
            model_attention_probs.append(attention_probs)
            model_states.append(state)
        neg_logprobs, attention_probs = self._combine_predictions(model_probs, model_attention_probs)
        return neg_logprobs, attention_probs, model_states

    def _combine_predictions(self,
                             probs: List[mx.nd.NDArray],
                             attention_probs: List[mx.nd.NDArray]) -> Tuple[mx.nd.NDArray, mx.nd.NDArray]:
        """
        Returns combined predictions of models as negative log probabilities and averaged attention prob scores.

        :param probs: List of Shape(beam_size, target_vocab_size).
        :param attention_probs: List of Shape(beam_size, bucket_key).
        :return: Combined negative log probabilities, averaged attention scores.
        """
        # average attention prob scores. TODO: is there a smarter way to do this?
        attention_prob_score = utils.average_arrays(attention_probs)

        # combine model predictions and convert to neg log probs
        if len(self.models) == 1:
            neg_logprobs = -mx.nd.log(probs[0])  # pylint: disable=invalid-unary-operand-type
        else:
            neg_logprobs = self.interpolation_func(probs)
        return neg_logprobs, attention_prob_score

    def _beam_search(self,
                     source: mx.nd.NDArray,
                     source_length: int) -> Tuple[mx.nd.NDArray, mx.nd.NDArray, mx.nd.NDArray, mx.nd.NDArray, Optional[List[BeamHistory]]]:
        """
        Translates multiple sentences using beam search.

        :param source: Source ids. Shape: (batch_size, bucket_key).
        :param source_length: Max source length.
        :return List of lists of word ids, list of attentions, array of accumulated length-normalized
                negative log-probs.
        """
        # Length of encoded sequence (may differ from initial input length)
        encoded_source_length = self.models[0].encoder.get_encoded_seq_len(source_length)
        utils.check_condition(all(encoded_source_length ==
                                  model.encoder.get_encoded_seq_len(source_length) for model in self.models),
                              "Models must agree on encoded sequence length")
        # Maximum output length
        max_output_length = self.models[0].get_max_output_length(source_length)

        # General data structure: each row has batch_size * beam blocks for the 1st sentence, with a full beam,
        # then the next block for the 2nd sentence and so on

        # sequences: (batch_size * beam_size, output_length), pre-filled with <s> symbols on index 0
        sequences = mx.nd.full((self.batch_size * self.beam_size, max_output_length), val=C.PAD_ID, ctx=self.context,
                               dtype='int32')
        sequences[:, 0] = self.start_id

        # Beam history
        if self.store_beam:
            beam_histories = [defaultdict(list) for _ in range(self.batch_size)] # type: Optional[List[BeamHistory]]
        else:
            beam_histories = None

        lengths = mx.nd.ones((self.batch_size * self.beam_size, 1), ctx=self.context)
        finished = mx.nd.zeros((self.batch_size * self.beam_size,), ctx=self.context, dtype='int32')

        # attentions: (batch_size * beam_size, output_length, encoded_source_length)
        attentions = mx.nd.zeros((self.batch_size * self.beam_size, max_output_length, encoded_source_length),
                                 ctx=self.context)

        # best_hyp_indices: row indices of smallest scores (ascending).
        best_hyp_indices = mx.nd.zeros((self.batch_size * self.beam_size,), ctx=self.context, dtype='int32')
        # best_word_indices: column indices of smallest scores (ascending).
        best_word_indices = mx.nd.zeros((self.batch_size * self.beam_size,), ctx=self.context, dtype='int32')
        # scores_accumulated: chosen smallest scores in scores (ascending).
        scores_accumulated = mx.nd.zeros((self.batch_size * self.beam_size, 1), ctx=self.context)

        # reset all padding distribution cells to np.inf
        self.pad_dist[:] = np.inf

        # If using a top-k lexicon, select param rows for logit computation that correspond to the
        # target vocab for this sentence.
        models_output_layer_w = list()
        models_output_layer_b = list()
        pad_dist = self.pad_dist
        vocab_slice_ids = None  # type: mx.nd.NDArray
        if self.restrict_lexicon:
            # TODO: See note in method about migrating to pure MXNet when set operations are supported.
            #       We currently convert source to NumPy and target ids back to NDArray.
            source_words = source.split(num_outputs=self.num_source_factors, axis=2, squeeze_axis=True)[0]
            vocab_slice_ids = mx.nd.array(self.restrict_lexicon.get_trg_ids(source_words.astype("int32").asnumpy()),
                                          ctx=self.context)

            if vocab_slice_ids.shape[0] < self.beam_size + 1:
                # This fixes an edge case for toy models, where the number of vocab ids from the lexicon is
                # smaller than the beam size.
                logger.warning("Padding vocab_slice_ids (%d) with EOS to have at least %d+1 elements to expand",
                               vocab_slice_ids.shape[0], self.beam_size)
                n = self.beam_size - vocab_slice_ids.shape[0] + 1
                vocab_slice_ids = mx.nd.concat(vocab_slice_ids,
                                               mx.nd.full((n,), val=self.vocab_target[C.EOS_SYMBOL], ctx=self.context),
                                               dim=0)

            pad_dist = mx.nd.full((self.batch_size * self.beam_size, vocab_slice_ids.shape[0]),
                                  val=np.inf, ctx=self.context)
            for m in self.models:
                models_output_layer_w.append(m.output_layer_w.take(vocab_slice_ids))
                models_output_layer_b.append(m.output_layer_b.take(vocab_slice_ids))

        # (0) encode source sentence, returns a list
        model_states = self._encode(source, source_length)

        # more data structures
        zeros_array = mx.nd.zeros((self.beam_size,), ctx=self.context, dtype='int32')
        inf_array = mx.nd.full((self.beam_size,1), val=np.inf, ctx=self.context, dtype='float32')

        # Records the size of the active beam for each sentence (which permits filtering)
        active_beam_size = [1] * self.batch_size
        for t in range(1, max_output_length):
            # (1) obtain next predictions and advance models' state
            # scores: (batch_size * beam_size, target_vocab_size)
            # attention_scores: (batch_size * beam_size, bucket_key)
            scores, attention_scores, model_states = self._decode_step(sequences,
                                                                       t,
                                                                       source_length,
                                                                       model_states,
                                                                       models_output_layer_w,
                                                                       models_output_layer_b)

            # (2) Replace finished rows with inf in all columns except column 0, which has the
            # accumulated model score
            if t > 1:
                scores = scores + scores_accumulated
                # this is equivalent to doing this in numpy:
                #   pad_dist[finished, :] = np.inf
                #   pad_dist[finished, C.PAD_ID] = scores_accumulated[finished]
                pad_dist[:, C.PAD_ID] = scores_accumulated
                scores = mx.nd.where(finished, pad_dist, scores)

            # (3) Get beam_size winning hypotheses for each sentence block separately. Only look as
            # far as the active beam size for each sentence. TODO(fhieber): once mx.nd.topk is
            # sped-up no numpy conversion necessary anymore.
            scores = scores.asnumpy()  # convert to numpy once to minimize cross-device copying
            for sentno in range(self.batch_size):
                rows = slice(sentno * self.beam_size, (sentno + 1) * self.beam_size)
                active_rows = slice(sentno * self.beam_size, sentno * self.beam_size + active_beam_size[sentno])
                sliced_scores = scores[active_rows]
                # TODO we could save some tiny amount of time here by not running smallest_k for a finished sent
                (best_hyp_indices[rows], best_word_indices[rows]), \
                    scores_accumulated[rows, 0] = utils.smallest_k(sliced_scores, self.beam_size)

                # offsetting since the returned smallest_k() indices were slice-relative
                best_hyp_indices[rows] += rows.start

            # Map from restricted to full vocab ids if needed
            if self.restrict_lexicon:
                best_word_indices[:] = vocab_slice_ids.take(best_word_indices)

            # (4) Normalize the scores of newly finished hypotheses
            newly_finished = (best_word_indices == self.vocab_target[C.EOS_SYMBOL]).expand_dims(axis=1)
            scores_accumulated = mx.nd.where(newly_finished, scores_accumulated / self.length_penalty(lengths), scores_accumulated)

            # (5) Prune out low-probability hypotheses
            for sentno in range(self.batch_size):

                # Set the active beam size to full. It will get reduced if items are filtered.
                active_beam_size[sentno] = self.beam_size

                rows = slice(sentno * self.beam_size, (sentno + 1) * self.beam_size)
                if self.beam_prune > 0.0:
                    if mx.nd.sum(finished[rows]) > 0:
                        best_score = mx.nd.min(mx.nd.where(finished[rows].expand_dims(axis=1), scores_accumulated[rows], inf_array))

                        to_remove = mx.nd.cast(scores_accumulated[rows,0] - best_score > self.beam_prune, dtype='int32')
                        scores_accumulated[rows] = mx.nd.where(to_remove, inf_array, scores_accumulated[rows])
                        best_word_indices[rows] = mx.nd.where(to_remove, zeros_array, best_word_indices[rows])

                        num_removing = int(mx.nd.sum(to_remove).asscalar())
                        active_beam_size[sentno] = self.beam_size - num_removing

                        # mark removed ones as finished so they won't block early exiting
                        finished[rows] = finished[rows] + to_remove

                # Resort the hypotheses
                sorted_indices = mx.nd.argsort(scores_accumulated[rows,0])
                best_hyp_indices[rows] = mx.nd.take(best_hyp_indices[rows], sorted_indices)
                best_word_indices[rows] = mx.nd.take(best_word_indices[rows], sorted_indices)
                scores_accumulated[rows] = mx.nd.take(scores_accumulated[rows,0], sorted_indices.expand_dims(axis=1))

            # (6) get hypotheses and their properties for beam_size winning hypotheses (ascending)
            sequences = mx.nd.take(sequences, best_hyp_indices)
            lengths = mx.nd.take(lengths, best_hyp_indices)
            finished = mx.nd.take(finished, best_hyp_indices)
            attention_scores = mx.nd.take(attention_scores, best_hyp_indices)
            attentions = mx.nd.take(attentions, best_hyp_indices)

            # (7) update best hypotheses, their attention lists and lengths (only for non-finished hyps)
            # pylint: disable=unsupported-assignment-operation
            sequences[:, t] = best_word_indices
            attentions[:, t, :] = attention_scores
            lengths += mx.nd.cast(1 - mx.nd.expand_dims(finished, axis=1), dtype='float32')

<<<<<<< HEAD
=======

            # (6) optionally save beam history
            if self.store_beam:
                unnormalized_scores = scores_accumulated * self.length_penalty(lengths -1)
                for sent in range(self.batch_size):
                    rows = slice(sent * self.beam_size, (sent + 1) * self.beam_size)

                    best_word_indices_sent = best_word_indices[rows].asnumpy().tolist()
                    # avoid adding columns for finished sentences
                    if any(x for x in best_word_indices_sent if x != C.PAD_ID):
                        beam_histories[sent]["predicted_ids"].append(best_word_indices_sent)
                        beam_histories[sent]["predicted_tokens"].append([self.vocab_target_inv[x] for x in
                                                                    best_word_indices_sent])
                        # for later sentences in the matrix, shift from e.g. [5, 6, 7, 8, 6] to [0, 1, 3, 4, 1]
                        shifted_parents = best_hyp_indices[rows] - (sent * self.beam_size)
                        beam_histories[sent]["parent_ids"].append(shifted_parents.asnumpy().tolist())

                        beam_histories[sent]["scores"].append(unnormalized_scores[rows].asnumpy().flatten().tolist())
                        beam_histories[sent]["normalized_scores"].append(scores_accumulated[rows].asnumpy().flatten().tolist())


            # (7) determine which hypotheses in the beam are now finished
>>>>>>> 94f8d366
            finished = ((best_word_indices == C.PAD_ID) + (best_word_indices == self.vocab_target[C.EOS_SYMBOL]))

<<<<<<< HEAD
#            self.print_beam(sequences, scores_accumulated, finished, active_beam_size, t)

            if self.stop_criterium == 'first' and self.batch_size == 1:
                if finished[0].asscalar() > 0:
                    break
            else:
                if mx.nd.sum(finished).asscalar() == self.batch_size * self.beam_size:  # all finished
                    break

=======
>>>>>>> 94f8d366
            # (8) update models' state with winning hypotheses (ascending)
            for ms in model_states:
                ms.sort_state(best_hyp_indices)

        return sequences, attentions, scores_accumulated, lengths, beam_histories

    def _get_best_from_beam(self,
                            sequences: mx.nd.NDArray,
                            attention_lists: mx.nd.NDArray,
                            accumulated_scores: mx.nd.NDArray,
                            lengths: mx.nd.NDArray,
                            beam_histories: Optional[List[BeamHistory]]) -> List[Translation]:
        """
        Return the best (aka top) entry from the n-best list.

        :param sequences: Array of word ids. Shape: (batch_size * beam_size, bucket_key).
        :param attention_lists: Array of attentions over source words.
                                Shape: (batch_size * self.beam_size, max_output_length, encoded_source_length).
        :param accumulated_scores: Array of length-normalized negative log-probs.
        :return: Top sequence, top attention matrix, top accumulated score (length-normalized
                 negative log-probs) and length.
        """
        utils.check_condition(sequences.shape[0] == attention_lists.shape[0] \
                              == accumulated_scores.shape[0] == lengths.shape[0], "Shape mismatch")
        # sequences & accumulated scores are in latest 'k-best order', thus 0th element is best
        best = 0
        result = []
        for sent in range(self.batch_size):
            idx = sent * self.beam_size + best
            length = int(lengths[idx].asscalar())
            sequence = sequences[idx][:length].asnumpy().tolist()
            # attention_matrix: (target_seq_len, source_seq_len)
            attention_matrix = np.stack(attention_lists[idx].asnumpy()[:length, :], axis=0)
            score = accumulated_scores[idx].asscalar()
<<<<<<< HEAD
            result.append(Translation(sequence, attention_matrix, score))
        return result

    def print_beam(self, sequences, scores, finished, active, timestep):
        print('BEAM AT TIME STEP', timestep)
        for sentno in range(self.batch_size):
            idx = sentno * self.beam_size
            for i in range(self.beam_size):
                word_ids = [int(x.asscalar()) for x in sequences[idx + i]]
                hypothesis = ' '.join([self.vocab_target_inv[x] for x in word_ids if x != 0])
                score = scores[idx + i].asscalar()
                if i < active[sentno]:
                    print(i, finished[idx + i].asscalar(), score, hypothesis)
                else:
                    print(i, finished[idx + i].asscalar(), score, '----------')
=======
            if beam_histories is not None:
                history = beam_histories[sent]
                result.append(Translation(sequence, attention_matrix, score, [history]))
            else:
                result.append(Translation(sequence, attention_matrix, score))
        return result
>>>>>>> 94f8d366
<|MERGE_RESOLUTION|>--- conflicted
+++ resolved
@@ -31,12 +31,8 @@
 from . import model
 from . import utils
 from . import vocab
-<<<<<<< HEAD
-time
-=======
 from .log import is_python34
 
->>>>>>> 94f8d366
 logger = logging.getLogger(__name__)
 
 
@@ -913,7 +909,7 @@
     :param length_penalty: Length penalty instance.
     :param coverage_penalty: Coverage penalty instance.
     :param beam_prune: Beam pruning difference threshold.
-    :param stop_criterium: The stopping criterium.
+    :param beam_search_stop: The stopping criterium.
     :param models: List of models.
     :param source_vocabs: Source vocabularies.
     :param target_vocab: Target vocabulary.
@@ -928,7 +924,7 @@
                  length_penalty: LengthPenalty,
                  coverage_penalty: CoveragePenalty,
                  beam_prune: float,
-                 stop_criterium: str,
+                 beam_search_stop: str,
                  models: List[InferenceModel],
                  source_vocabs: List[vocab.Vocab],
                  target_vocab: vocab.Vocab,
@@ -936,14 +932,10 @@
                  store_beam : bool = False) -> None:
         self.context = context
         self.length_penalty = length_penalty
-<<<<<<< HEAD
         self.beam_prune = beam_prune
-        self.vocab_source = vocab_source
-        self.vocab_target = vocab_target
-=======
+        self.beam_search_stop = beam_search_stop
         self.source_vocabs = source_vocabs
         self.vocab_target = target_vocab
->>>>>>> 94f8d366
         self.vocab_target_inv = vocab.reverse_vocab(self.vocab_target)
         self.restrict_lexicon = restrict_lexicon
         self.store_beam = store_beam
@@ -1324,7 +1316,7 @@
                 # this is equivalent to doing this in numpy:
                 #   pad_dist[finished, :] = np.inf
                 #   pad_dist[finished, C.PAD_ID] = scores_accumulated[finished]
-                pad_dist[:, C.PAD_ID] = scores_accumulated
+                pad_dist[:, C.PAD_ID] = scores_accumulated[:,0]
                 scores = mx.nd.where(finished, pad_dist, scores)
 
             # (3) Get beam_size winning hypotheses for each sentence block separately. Only look as
@@ -1390,9 +1382,6 @@
             attentions[:, t, :] = attention_scores
             lengths += mx.nd.cast(1 - mx.nd.expand_dims(finished, axis=1), dtype='float32')
 
-<<<<<<< HEAD
-=======
-
             # (6) optionally save beam history
             if self.store_beam:
                 unnormalized_scores = scores_accumulated * self.length_penalty(lengths -1)
@@ -1414,21 +1403,15 @@
 
 
             # (7) determine which hypotheses in the beam are now finished
->>>>>>> 94f8d366
             finished = ((best_word_indices == C.PAD_ID) + (best_word_indices == self.vocab_target[C.EOS_SYMBOL]))
 
-<<<<<<< HEAD
-#            self.print_beam(sequences, scores_accumulated, finished, active_beam_size, t)
-
-            if self.stop_criterium == 'first' and self.batch_size == 1:
+            if self.beam_search_stop == 'first' and self.batch_size == 1:
                 if finished[0].asscalar() > 0:
                     break
             else:
                 if mx.nd.sum(finished).asscalar() == self.batch_size * self.beam_size:  # all finished
                     break
 
-=======
->>>>>>> 94f8d366
             # (8) update models' state with winning hypotheses (ascending)
             for ms in model_states:
                 ms.sort_state(best_hyp_indices)
@@ -1463,8 +1446,11 @@
             # attention_matrix: (target_seq_len, source_seq_len)
             attention_matrix = np.stack(attention_lists[idx].asnumpy()[:length, :], axis=0)
             score = accumulated_scores[idx].asscalar()
-<<<<<<< HEAD
-            result.append(Translation(sequence, attention_matrix, score))
+            if beam_histories is not None:
+                history = beam_histories[sent]
+                result.append(Translation(sequence, attention_matrix, score, [history]))
+            else:
+                result.append(Translation(sequence, attention_matrix, score))
         return result
 
     def print_beam(self, sequences, scores, finished, active, timestep):
@@ -1478,12 +1464,4 @@
                 if i < active[sentno]:
                     print(i, finished[idx + i].asscalar(), score, hypothesis)
                 else:
-                    print(i, finished[idx + i].asscalar(), score, '----------')
-=======
-            if beam_histories is not None:
-                history = beam_histories[sent]
-                result.append(Translation(sequence, attention_matrix, score, [history]))
-            else:
-                result.append(Translation(sequence, attention_matrix, score))
-        return result
->>>>>>> 94f8d366
+                    print(i, finished[idx + i].asscalar(), score, '----------')