--- conflicted
+++ resolved
@@ -41,13 +41,9 @@
                 lexicon: Optional[lexicons.Lexicon] = None,
                 embed_weight: Optional[mx.sym.Symbol] = None) -> 'Decoder':
     if isinstance(config, RecurrentDecoderConfig):
-<<<<<<< HEAD
-        return RecurrentDecoder(config=config, lexicon=lexicon, embed_weight=embed_weight, prefix=C.DECODER_PREFIX)
+        return RecurrentDecoder(config=config, lexicon=lexicon, embed_weight=embed_weight, prefix=C.RNN_DECODER_PREFIX)
     elif isinstance(config, ConvolutionalDecoderConfig):
         return ConvolutionalDecoder(config=config, prefix=C.CONVOLUTIONAL_DECODER_PREFIX)
-=======
-        return RecurrentDecoder(config=config, lexicon=lexicon, embed_weight=embed_weight, prefix=C.RNN_DECODER_PREFIX)
->>>>>>> 83f14e44
     elif isinstance(config, transformer.TransformerConfig):
         return TransformerDecoder(config=config, embed_weight=embed_weight, prefix=C.TRANSFORMER_DECODER_PREFIX)
     else:
